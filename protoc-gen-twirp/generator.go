--- conflicted
+++ resolved
@@ -777,39 +777,28 @@
 
 	methCnt := strconv.Itoa(len(service.Method))
 	t.P(`type `, structName, ` struct {`)
-<<<<<<< HEAD
-	t.P(`  urlBase string`)
 	t.P(`  client HTTPClient`)
-=======
-	t.P(`  client *`, t.pkgs["http"], `.Client`)
-	t.P(`  urls    [`, methCnt, `]string`)
->>>>>>> 6743e376
+	t.P(`  urls   [`, methCnt, `]string`)
 	t.P(`}`)
 	t.P()
 	t.P(`// `, newJSONClientFunc, ` creates a JSON client that implements the `, servName, ` interface.`)
 	t.P(`// It communicates using JSON requests and responses instead of protobuf messages.`)
-<<<<<<< HEAD
 	t.P(`func `, newJSONClientFunc, `(addr string, client HTTPClient) `, servName, ` {`)
+	t.P(`  prefix := urlBase(addr) + `, pathPrefixConst)
+	t.P(`  urls := [`, methCnt, `]string{`)
+	for _, method := range service.Method {
+		t.P(`    	prefix + "`, methodName(method), `",`)
+	}
+	t.P(`  }`)
 	t.P(`  if httpClient, ok := client.(*`, t.pkgs["http"], `.Client); ok {`)
 	t.P(`    return &`, structName, `{`)
-	t.P(`      urlBase: urlBase(addr),`)
-	t.P(`      client:  withoutRedirects(httpClient),`)
+	t.P(`      client: withoutRedirects(httpClient),`)
+	t.P(`      urls:   urls,`)
 	t.P(`    }`)
 	t.P(`  }`)
 	t.P(`  return &`, structName, `{`)
-	t.P(`    urlBase: urlBase(addr),`)
-	t.P(`    client:  client,`)
-=======
-	t.P(`func `, newJSONClientFunc, `(addr string, client *`, t.pkgs["http"], `.Client) `, servName, ` {`)
-	t.P(`  prefix := urlBase(addr) + `, pathPrefixConst)
-	t.P(`  return &`, structName, `{`)
-	t.P(`    client:  withoutRedirects(client),`)
-	t.P(`    urls:  [`, methCnt, `]string{`)
-	for _, method := range service.Method {
-		t.P(`    	prefix + "`, methodName(method), `",`)
-	}
-	t.P(`    },`)
->>>>>>> 6743e376
+	t.P(`    client: client,`)
+	t.P(`    urls:   urls,`)
 	t.P(`  }`)
 	t.P(`}`)
 	t.P()
@@ -836,39 +825,28 @@
 
 	methCnt := strconv.Itoa(len(service.Method))
 	t.P(`type `, structName, ` struct {`)
-<<<<<<< HEAD
-	t.P(`  urlBase string`)
 	t.P(`  client HTTPClient`)
-=======
-	t.P(`  client *`, t.pkgs["http"], `.Client`)
 	t.P(`  urls    [`, methCnt, `]string`)
->>>>>>> 6743e376
 	t.P(`}`)
 	t.P()
 	t.P(`// `, newProtobufClientFunc, ` creates a Protobuf client that implements the `, servName, ` interface.`)
 	t.P(`// It communicates using protobuf messages and can be configured with a custom http.Client.`)
-<<<<<<< HEAD
 	t.P(`func `, newProtobufClientFunc, `(addr string, client HTTPClient) `, servName, ` {`)
+	t.P(`  prefix := urlBase(addr) + `, pathPrefixConst)
+	t.P(`  urls := [`, methCnt, `]string{`)
+	for _, method := range service.Method {
+		t.P(`    	prefix + "`, methodName(method), `",`)
+	}
+	t.P(`  }`)
 	t.P(`  if httpClient, ok := client.(*`, t.pkgs["http"], `.Client); ok {`)
 	t.P(`    return &`, structName, `{`)
-	t.P(`      urlBase: urlBase(addr),`)
-	t.P(`      client:  withoutRedirects(httpClient),`)
+	t.P(`      client: withoutRedirects(httpClient),`)
+	t.P(`      urls:   urls,`)
 	t.P(`    }`)
 	t.P(`  }`)
 	t.P(`  return &`, structName, `{`)
-	t.P(`    urlBase: urlBase(addr),`)
-	t.P(`    client:  client,`)
-=======
-	t.P(`func `, newProtobufClientFunc, `(addr string, client *`, t.pkgs["http"], `.Client) `, servName, ` {`)
-	t.P(`  prefix := urlBase(addr) + `, pathPrefixConst)
-	t.P(`  return &`, structName, `{`)
-	t.P(`    client:  withoutRedirects(client),`)
-	t.P(`    urls:  [`, methCnt, `]string{`)
-	for _, method := range service.Method {
-		t.P(`    	prefix + "`, methodName(method), `",`)
-	}
-	t.P(`    },`)
->>>>>>> 6743e376
+	t.P(`    client: client,`)
+	t.P(`    urls:   urls,`)
 	t.P(`  }`)
 	t.P(`}`)
 	t.P()
